#pragma once
#include "../attn.cuh"
#include "minicpm4_kvcache.cuh"

template <typename T>
void debug_print(std::string name, T* arr, int n, int m) {
    FILE* fp = fopen(name.c_str(), "w");
    T* h_arr = new T[n * m];
    cudaMemcpy(h_arr, arr, n * m * sizeof(T), cudaMemcpyDeviceToHost);
    fprintf(fp, "%d %d\n", n, m);
    for (int i = 0; i < n; i++) {
        for (int j = 0; j < m; j++) {
            float value = float(h_arr[i * m + j]);
            fprintf(fp, "%f ", value);
        }
        fprintf(fp, "\n");
    }
    fclose(fp);
    delete[] h_arr;
}

template <>
void debug_print(std::string name, uint64_t* arr, int n, int m) {
    FILE* fp = fopen(name.c_str(), "w");
    uint64_t* h_arr = new uint64_t[n * m];
    cudaMemcpy(h_arr, arr, n * m * sizeof(uint64_t), cudaMemcpyDeviceToHost);
    fprintf(fp, "%d %d\n", n, m);
    for (int i = 0; i < n; i++) {
        for (int j = 0; j < m; j++) {
            for (int k = 0; k < 64; k++) {
                fprintf(fp, "%d", (h_arr[i * m + j] >> k) & 1);
            }
        }
        fprintf(fp, "\n");
    }
    fclose(fp);
    delete[] h_arr;
}

template <typename T>
struct MiniCPM4Attention {
    int hidden_size;
    int num_attention_heads;
    int num_key_value_heads;
    int head_dim;
    float rms_norm_eps;

    Norm<T> *attn_norm;
    Linear<T> *q_proj, *k_proj, *v_proj;
    Linear<T> *o_proj;
    T* output;

    T* attn_output;
    float *softmax_lse, *softmax_lse_accum, *oaccum;

    int sink_window_size;
    int block_window_size;
    int sparse_topk_k;

    MiniCPM4Attention(int hidden_size, int num_attention_heads, int num_key_value_heads, int head_dim, float rms_norm_eps, int sink_window_size, int block_window_size, int sparse_topk_k) {
        this->hidden_size = hidden_size;
        this->num_attention_heads = num_attention_heads;
        this->num_key_value_heads = num_key_value_heads;
        this->head_dim = head_dim;
        this->rms_norm_eps = rms_norm_eps;

        this->attn_norm = new RMSNorm<T>(hidden_size, rms_norm_eps);
        this->q_proj = new Linear<T>(hidden_size, num_attention_heads * head_dim);
        this->k_proj = new Linear<T>(hidden_size, num_key_value_heads * head_dim);
        this->v_proj = new Linear<T>(hidden_size, num_key_value_heads * head_dim);
        this->o_proj = new Linear<T>(hidden_size, num_attention_heads * head_dim);

        this->sink_window_size = sink_window_size;
        this->block_window_size = block_window_size;
        this->sparse_topk_k = sparse_topk_k;
    }

    void init_weight_ptr(Memory* memory) {
        this->attn_norm->init_weight_ptr(memory);
        this->q_proj->init_weight_ptr(memory);
        this->k_proj->init_weight_ptr(memory);
        this->v_proj->init_weight_ptr(memory);
        this->o_proj->init_weight_ptr(memory);
    }

    int64_t init_output_ptr(Memory* memory, int32_t num_tokens, int64_t offset) {
        int64_t attn_norm_end = this->attn_norm->init_output_ptr(memory, num_tokens, offset);
        int64_t q_proj_end = this->q_proj->init_output_ptr(memory, num_tokens, attn_norm_end);
        int64_t k_proj_end = this->k_proj->init_output_ptr(memory, num_tokens, q_proj_end);
        int64_t v_proj_end = this->v_proj->init_output_ptr(memory, num_tokens, k_proj_end);
        
        memory->allocate((void**)&this->attn_output, offset);
        int64_t softmax_lse_end = memory->allocate((void**)&this->softmax_lse, v_proj_end, num_tokens * this->num_attention_heads * sizeof(float)); // TODO minicpm4 support larger num_splits
        int64_t softmax_lse_accum_end = memory->allocate((void**)&this->softmax_lse_accum, softmax_lse_end, num_tokens * this->num_attention_heads * sizeof(float));
        int64_t oaccum_end = memory->allocate((void**)&this->oaccum, softmax_lse_accum_end, num_tokens * this->num_attention_heads * this->head_dim * sizeof(float));

        int64_t o_proj_end = this->o_proj->init_output_ptr(memory, num_tokens, v_proj_end);
        this->output = this->o_proj->output;

        return std::max(oaccum_end, o_proj_end);
    }

    void load_to_storage(std::string name, void* ptr) {
        if (name.find("q_proj") != std::string::npos) {
            this->q_proj->load_to_storage(name, ptr);
        } else if (name.find("k_proj") != std::string::npos) {
            this->k_proj->load_to_storage(name, ptr);
        } else if (name.find("v_proj") != std::string::npos) {
            this->v_proj->load_to_storage(name, ptr);
        } else if (name.find("o_proj") != std::string::npos) {
            this->o_proj->load_to_storage(name, ptr);
        } else if (name.find("input_layernorm") != std::string::npos) {
            this->attn_norm->load_to_storage(name, ptr);
        } else {
            throw std::invalid_argument("Unsupported name " + name);
        }
    }

    void prefill(const Stream& stream, int32_t num_tokens, int32_t num_history_tokens, T* input, T* prev_output, int32_t* position_ids, MiniCPM4KVCache<T>* kv_cache) {
        T* k_cache = kv_cache->offset_k(num_history_tokens);
        T* v_cache = kv_cache->offset_v(num_history_tokens);

        this->attn_norm->prefill(stream, num_tokens, input, prev_output);
        this->q_proj->prefill(stream, num_tokens, this->attn_norm->output);
        this->k_proj->prefill(stream, num_tokens, this->attn_norm->output, k_cache);
        this->v_proj->prefill(stream, num_tokens, this->attn_norm->output, v_cache);
        kv_cache->rotary_embedding->prefill(stream, num_tokens, this->num_attention_heads, this->num_key_value_heads, this->q_proj->output, k_cache, position_ids);

        if (num_history_tokens == 0) {
            kv_cache->init();
        } else {
            kv_cache->compress(stream);
        }

<<<<<<< HEAD
        uint64_t *blockmask = nullptr;
        if (kv_cache->c1_len > 0) {
            // int q_round, k_round, out_len;
            // mha_fwd_stage1(
            //     TypeTraits<T>::type_code()==1,
            //     1,
            //     num_tokens,
            //     kv_cache->c1_len,
            //     num_tokens,
            //     this->num_attention_heads,
            //     this->num_key_value_heads,
            //     this->head_dim,
            //     this->q_proj->output,
            //     kv_cache->c1_cache,
            //     kv_cache->c2_cache,
            //     nullptr,
            //     kv_cache->stage1_score,
            //     rsqrtf(float(this->head_dim)),
            //     false,
            //     -1,
            //     -1,
            //     0,
            //     stream.stream,
            //     q_round,
            //     k_round
            // );
            // maxpooling_func(
            //     stream.stream,
            //     kv_cache->stage1_score,
            //     kv_cache->pool_score,
            //     this->num_attention_heads,
            //     num_tokens,
            //     q_round,
            //     k_round,
            //     kv_cache->next_kv_length,
            //     this->sink_window_size,
            //     this->block_window_size,
            //     out_len
            // );
            // kv_cache->topk_func->prefill(
            //     stream,
            //     2*num_tokens,
            //     kv_cache->pool_score,
            //     out_len
            // );
            // topk_to_uint64_func(
            //     stream.stream,
            //     kv_cache->topk_func->topk_pos,
            //     kv_cache->blockmask,
            //     2*num_tokens,
            //     kv_cache->topk_func->top,
            //     num_history_tokens+num_tokens // TODO minicpm4 decode should be padded length
            // );
            // TODO minicpm4 delete these
            // printf("num_tokens: %d, q_round: %d, k_round: %d, num_history_tokens: %d, out_len: %d, prev_kv_length: %d, next_kv_length: %d, c1_len: %d, c2_len: %d\n", num_tokens, q_round, k_round, num_history_tokens, out_len, kv_cache->prev_kv_length, kv_cache->next_kv_length, kv_cache->c1_len, kv_cache->c2_len);
            // debug_print(kv_cache->stage1_score, q_round, k_round);
            // debug_print(kv_cache->pool_score, num_tokens, out_len);
            // printf("topk_pos\n");
            // debug_print(kv_cache->topk_func->topk_pos, num_tokens, kv_cache->topk_func->top);
            // printf("topk_val\n");
            // debug_print(kv_cache->topk_func->topk_val, num_tokens, kv_cache->topk_func->top);
=======
        uint64_t fakeblock;
        uint64_t *blockmask = nullptr;
        if (kv_cache->c1_len > 0) {
            int q_round, k_round, out_len;
            mha_fwd_stage1(
                TypeTraits<T>::type_code()==1,
                1,
                num_tokens,
                kv_cache->c1_len,
                num_tokens,
                this->num_attention_heads,
                this->num_key_value_heads,
                this->head_dim,
                this->q_proj->output,
                kv_cache->c1_cache,
                kv_cache->c2_cache,
                nullptr,
                kv_cache->stage1_score,
                rsqrtf(float(this->head_dim)),
                false,
                -1,
                -1,
                0,
                stream.stream,
                q_round,
                k_round
            );
            maxpooling_func(
                stream.stream,
                kv_cache->stage1_score,
                kv_cache->pool_score,
                this->num_key_value_heads,
                num_tokens,
                q_round,
                k_round,
                kv_cache->next_kv_length,
                this->sink_window_size,
                this->block_window_size,
                out_len
            );
            kv_cache->topk_func->prefill(
                stream,
                this->num_key_value_heads*num_tokens,
                kv_cache->pool_score,
                out_len
            );
            topk_to_uint64_func(
                stream.stream,
                kv_cache->topk_func->topk_pos,
                kv_cache->blockmask,
                this->num_key_value_heads*num_tokens,
                kv_cache->topk_func->top,
                num_history_tokens+num_tokens // TODO minicpm4 decode should be padded length
            );
            blockmask = kv_cache->blockmask;

            // if (num_history_tokens == 8192) {
            //     printf("num_history_tokens: %d, num_tokens: %d\n", num_history_tokens, num_tokens);
            //     debug_print("q.txt", this->q_proj->output, num_tokens, this->hidden_size);
            //     debug_print("k_cache.txt", kv_cache->k_cache, num_history_tokens, this->hidden_size/16);
            //     debug_print("v_cache.txt", kv_cache->v_cache, num_history_tokens, this->hidden_size/16);
            //     debug_print("c1_cache.txt", kv_cache->c1_cache, kv_cache->c1_len, this->hidden_size/16);
            //     debug_print("stage1_score.txt", kv_cache->stage1_score, 2*q_round, k_round);
            //     debug_print("pool_score.txt", kv_cache->pool_score, 2*num_tokens, out_len);
            //     debug_print("topk.txt", kv_cache->topk_func->topk_pos, 2*num_tokens, kv_cache->topk_func->top);
            //     debug_print("blockmask.txt", blockmask, 2*num_tokens, ((num_history_tokens+num_tokens+63)/64+63)/64);
            //     exit(0);
            // }
        } else {
            blockmask = &fakeblock;
>>>>>>> 18e23572
        }

        cuda_perf_start_on_stream_f(PREFILL_ATTN_CORE, stream.stream);
        mha_fwd_kvcache(
            TypeTraits<T>::type_code()==1,
            1,
            num_tokens,
            num_history_tokens+num_tokens,
            num_tokens,
            this->num_attention_heads,
            this->num_key_value_heads,
            this->head_dim,
            this->q_proj->output,
            kv_cache->k_cache,
            kv_cache->v_cache,
            nullptr,
            Mask(nullptr),
            this->attn_output,
            this->softmax_lse,
            this->softmax_lse_accum,
            this->oaccum,
            rsqrtf(float(this->head_dim)),
            true,
            -1,
            -1,
            0,
            stream.stream,
<<<<<<< HEAD
            blockmask, //this->q_proj->output, // TODO minicpm4 fake blockmask now
=======
            blockmask,
>>>>>>> 18e23572
            this->block_window_size
        );
        cuda_perf_stop_on_stream_f(PREFILL_ATTN_CORE, stream.stream);

        // flash attention and put output to attn_norm->output
        this->o_proj->prefill(stream, num_tokens, this->attn_output);

        kv_cache->next_kv_length = kv_cache->next_kv_length + num_tokens;
    }

    void decode(const Stream& stream, int32_t num_tokens, int32_t padded_length, T* input, T* prev_output, int32_t* position_ids, int32_t* cache_length, const Mask& mask, MiniCPM4KVCache<T>* kv_cache) {
        this->attn_norm->prefill(stream, num_tokens, input, prev_output);
        T *q, *k, *v;
        int merge_dim_out = (this->num_attention_heads + 2 * this->num_key_value_heads) * this->head_dim;
        if (num_tokens > 1) {
            linear<T>(stream, num_tokens, this->hidden_size, merge_dim_out, this->attn_norm->output, this->q_proj->weight, this->v_proj->output);
            permute(stream, num_tokens, this->num_attention_heads * this->head_dim, this->num_key_value_heads * this->head_dim, this->v_proj->output, this->q_proj->output);
        } else {
            linear<T>(stream, num_tokens, this->hidden_size, merge_dim_out, this->attn_norm->output, this->q_proj->weight, this->q_proj->output);
        }
        q = this->q_proj->output;
        k = q + num_tokens * this->num_attention_heads * this->head_dim;
        v = k + num_tokens * this->num_key_value_heads * this->head_dim;
        kv_cache->rotary_embedding->prefill(stream, num_tokens, this->num_attention_heads, this->num_key_value_heads, q, k, position_ids);

        copy_to_kvcache(stream, num_tokens, k, v, kv_cache, cache_length);

        kv_cache->compress(stream);

<<<<<<< HEAD
        uint64_t *blockmask = nullptr;

        cuda_perf_start_on_stream_f(DECODE_ATTN_CORE, stream.stream);
=======
        uint64_t fakeblock;
        uint64_t *blockmask = nullptr;
        if (kv_cache->c1_len > 0) {
            int q_round, k_round, out_len;
            mha_fwd_stage1(
                TypeTraits<T>::type_code()==1,
                1,
                num_tokens,
                kv_cache->c1_len,
                num_tokens,
                this->num_attention_heads,
                this->num_key_value_heads,
                this->head_dim,
                this->q_proj->output,
                kv_cache->c1_cache,
                kv_cache->c2_cache,
                nullptr,
                kv_cache->stage1_score,
                rsqrtf(float(this->head_dim)),
                false,
                -1,
                -1,
                0,
                stream.stream,
                q_round,
                k_round
            );
            maxpooling_func(
                stream.stream,
                kv_cache->stage1_score,
                kv_cache->pool_score,
                this->num_key_value_heads,
                num_tokens,
                q_round,
                k_round,
                kv_cache->next_kv_length,
                this->sink_window_size,
                this->block_window_size,
                out_len
            );
            kv_cache->topk_func->prefill(
                stream,
                this->num_key_value_heads*num_tokens,
                kv_cache->pool_score,
                out_len
            );
            topk_to_uint64_func(
                stream.stream,
                kv_cache->topk_func->topk_pos,
                kv_cache->blockmask,
                this->num_key_value_heads*num_tokens,
                kv_cache->topk_func->top,
                padded_length
            );
            blockmask = kv_cache->blockmask;
        } else {
            blockmask = &fakeblock;
        }

>>>>>>> 18e23572
        mha_fwd_kvcache(
            TypeTraits<T>::type_code()==1,
            1,
            num_tokens,
            padded_length,
            num_tokens,
            this->num_attention_heads,
            this->num_key_value_heads,
            this->head_dim,
            q,
            kv_cache->k_cache,
            kv_cache->v_cache,
            cache_length,
            mask,
            this->attn_output,
            this->softmax_lse,
            this->softmax_lse_accum,
            this->oaccum,
            rsqrtf(float(this->head_dim)),
            true,
            -1,
            -1,
            0,
            stream.stream,
<<<<<<< HEAD
            blockmask, //this->q_proj->output, // TODO minicpm4 fake blockmask now
=======
            blockmask,
>>>>>>> 18e23572
            this->block_window_size
        );
        cuda_perf_stop_on_stream_f(DECODE_ATTN_CORE, stream.stream);

        // flash attention and put output to attn_norm->output
        this->o_proj->prefill(stream, num_tokens, this->attn_output);

        kv_cache->next_kv_length = kv_cache->next_kv_length + 1; // TODO minicpm4 eagle verify should -1 + acceptlength
    }
};<|MERGE_RESOLUTION|>--- conflicted
+++ resolved
@@ -132,70 +132,6 @@
             kv_cache->compress(stream);
         }
 
-<<<<<<< HEAD
-        uint64_t *blockmask = nullptr;
-        if (kv_cache->c1_len > 0) {
-            // int q_round, k_round, out_len;
-            // mha_fwd_stage1(
-            //     TypeTraits<T>::type_code()==1,
-            //     1,
-            //     num_tokens,
-            //     kv_cache->c1_len,
-            //     num_tokens,
-            //     this->num_attention_heads,
-            //     this->num_key_value_heads,
-            //     this->head_dim,
-            //     this->q_proj->output,
-            //     kv_cache->c1_cache,
-            //     kv_cache->c2_cache,
-            //     nullptr,
-            //     kv_cache->stage1_score,
-            //     rsqrtf(float(this->head_dim)),
-            //     false,
-            //     -1,
-            //     -1,
-            //     0,
-            //     stream.stream,
-            //     q_round,
-            //     k_round
-            // );
-            // maxpooling_func(
-            //     stream.stream,
-            //     kv_cache->stage1_score,
-            //     kv_cache->pool_score,
-            //     this->num_attention_heads,
-            //     num_tokens,
-            //     q_round,
-            //     k_round,
-            //     kv_cache->next_kv_length,
-            //     this->sink_window_size,
-            //     this->block_window_size,
-            //     out_len
-            // );
-            // kv_cache->topk_func->prefill(
-            //     stream,
-            //     2*num_tokens,
-            //     kv_cache->pool_score,
-            //     out_len
-            // );
-            // topk_to_uint64_func(
-            //     stream.stream,
-            //     kv_cache->topk_func->topk_pos,
-            //     kv_cache->blockmask,
-            //     2*num_tokens,
-            //     kv_cache->topk_func->top,
-            //     num_history_tokens+num_tokens // TODO minicpm4 decode should be padded length
-            // );
-            // TODO minicpm4 delete these
-            // printf("num_tokens: %d, q_round: %d, k_round: %d, num_history_tokens: %d, out_len: %d, prev_kv_length: %d, next_kv_length: %d, c1_len: %d, c2_len: %d\n", num_tokens, q_round, k_round, num_history_tokens, out_len, kv_cache->prev_kv_length, kv_cache->next_kv_length, kv_cache->c1_len, kv_cache->c2_len);
-            // debug_print(kv_cache->stage1_score, q_round, k_round);
-            // debug_print(kv_cache->pool_score, num_tokens, out_len);
-            // printf("topk_pos\n");
-            // debug_print(kv_cache->topk_func->topk_pos, num_tokens, kv_cache->topk_func->top);
-            // printf("topk_val\n");
-            // debug_print(kv_cache->topk_func->topk_val, num_tokens, kv_cache->topk_func->top);
-=======
-        uint64_t fakeblock;
         uint64_t *blockmask = nullptr;
         if (kv_cache->c1_len > 0) {
             int q_round, k_round, out_len;
@@ -263,9 +199,6 @@
             //     debug_print("blockmask.txt", blockmask, 2*num_tokens, ((num_history_tokens+num_tokens+63)/64+63)/64);
             //     exit(0);
             // }
-        } else {
-            blockmask = &fakeblock;
->>>>>>> 18e23572
         }
 
         cuda_perf_start_on_stream_f(PREFILL_ATTN_CORE, stream.stream);
@@ -293,11 +226,7 @@
             -1,
             0,
             stream.stream,
-<<<<<<< HEAD
-            blockmask, //this->q_proj->output, // TODO minicpm4 fake blockmask now
-=======
             blockmask,
->>>>>>> 18e23572
             this->block_window_size
         );
         cuda_perf_stop_on_stream_f(PREFILL_ATTN_CORE, stream.stream);
@@ -327,12 +256,6 @@
 
         kv_cache->compress(stream);
 
-<<<<<<< HEAD
-        uint64_t *blockmask = nullptr;
-
-        cuda_perf_start_on_stream_f(DECODE_ATTN_CORE, stream.stream);
-=======
-        uint64_t fakeblock;
         uint64_t *blockmask = nullptr;
         if (kv_cache->c1_len > 0) {
             int q_round, k_round, out_len;
@@ -387,11 +310,8 @@
                 padded_length
             );
             blockmask = kv_cache->blockmask;
-        } else {
-            blockmask = &fakeblock;
-        }
-
->>>>>>> 18e23572
+        }
+
         mha_fwd_kvcache(
             TypeTraits<T>::type_code()==1,
             1,
@@ -416,11 +336,7 @@
             -1,
             0,
             stream.stream,
-<<<<<<< HEAD
-            blockmask, //this->q_proj->output, // TODO minicpm4 fake blockmask now
-=======
             blockmask,
->>>>>>> 18e23572
             this->block_window_size
         );
         cuda_perf_stop_on_stream_f(DECODE_ATTN_CORE, stream.stream);
