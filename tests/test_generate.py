--- conflicted
+++ resolved
@@ -7,21 +7,15 @@
 import time
 import numpy as np
 
-<<<<<<< HEAD
-=======
-sink_window_size = 1
-block_window_size = 32
-sparse_topk = 32 
->>>>>>> 18e23572
 apply_sparse = True
 apply_quant = False
 
 if apply_sparse:
     sink_window_size = 1
-    block_window_size = 2048
-    sparse_topk_k = 0
-    # block_window_size = 32
-    # sparse_topk_k = 32
+    # block_window_size = 2048
+    # sparse_topk_k = 0
+    block_window_size = 32
+    sparse_topk_k = 32
 else:
     sink_window_size = 0
     block_window_size = 0
@@ -41,23 +35,11 @@
     after = "The sky is blue. The tree is green. The flower is red. The sun is yellow. " * b
     query = "Now, give me the exact number of the pass key. The pass key is "
     return head + before + needle + after + query
-<<<<<<< HEAD
 
-# prompt = make_input(681725493, 2000, 4000) # 120k
-# prompt = make_input(681725493, 1000, 2000) # 60k
-prompt = make_input(681725493, 500, 1000) # 30k
-=======
 # prompt = make_input(681725493, 2000, 4000) # 120k
 prompt = make_input(681725493, 1500, 3000) # 90k
 # prompt = make_input(681725493, 1000, 2000) # 60k
 # prompt = make_input(681725493, 500, 1000) # 30k
-# prompt = make_input(681725493, 400, 800) # 24k
-# prompt = make_input(681725493, 300, 600) # 18k
-# prompt = make_input(681725493, 200, 400) # 12k
-# prompt = make_input(681725493, 200, 300) # 10k
-# prompt = make_input(681725493, 100, 300) # 8k
-# prompt = make_input(681725493, 100, 200) # 6k
->>>>>>> 18e23572
 # prompt = "Beijing is the"
 
 if apply_quant and apply_sparse:
